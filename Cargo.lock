--- conflicted
+++ resolved
@@ -234,22 +234,14 @@
 
 [[package]]
 name = "firecracker"
-<<<<<<< HEAD
-version = "0.15.0"
-=======
 version = "0.15.2"
->>>>>>> 1d2eddcb
 dependencies = [
  "api_server 0.1.0",
  "backtrace 0.3.13 (registry+https://github.com/rust-lang/crates.io-index)",
  "chrono 0.4.6 (registry+https://github.com/rust-lang/crates.io-index)",
  "clap 2.27.1 (registry+https://github.com/rust-lang/crates.io-index)",
  "fc_util 0.1.0",
-<<<<<<< HEAD
- "jailer 0.15.0",
-=======
  "jailer 0.15.2",
->>>>>>> 1d2eddcb
  "logger 0.1.0",
  "mmds 0.1.0",
  "seccomp 0.1.0",
@@ -340,11 +332,7 @@
 
 [[package]]
 name = "jailer"
-<<<<<<< HEAD
-version = "0.15.0"
-=======
 version = "0.15.2"
->>>>>>> 1d2eddcb
 dependencies = [
  "clap 2.27.1 (registry+https://github.com/rust-lang/crates.io-index)",
  "fc_util 0.1.0",
